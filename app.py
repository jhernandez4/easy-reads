from datetime import timedelta
from fastapi import FastAPI, Depends, HTTPException, Query, status
from fastapi.security import OAuth2PasswordRequestForm
from fastapi.responses import JSONResponse
from pydantic import BaseModel
from typing import Annotated
from sqlmodel import Session, select
import google.generativeai as genai
from database import (
    get_session, create_db_and_tables, Textbook, Chapter, 
    Conversation, Response, Quiz, Question, User
)
from dotenv import load_dotenv
import os
from auth import (
    authenticate_user, create_access_token, get_password_hash,
    TokenData, Token, ACCESS_TOKEN_EXPIRE_MINUTES,
    get_current_user
)

load_dotenv()

USER_ROLE = "user"
AI_ROLE = "model"
GEMINI_API_KEY = os.environ.get('GEMINI_API_KEY')
genai.configure(api_key=GEMINI_API_KEY)
model = genai.GenerativeModel(
    model_name="gemini-1.5-flash",
    system_instruction= '''You are an AI study assistant. You will help explain 
    excerpts of text chosen by the user that they are confused about. Provide
    accurate explanations, focusing on helping the user resolve confusion.
    ''' 
)

# Pydantic models for the request body
class UserCreate(BaseModel):
    username: str
    email: str
    password: str

class TextbookCreate(BaseModel):
    title: str
    author: str | None = None

class ChapterCreate(BaseModel):
    name: str

<<<<<<< HEAD
class PromptRequest(BaseModel):
    text: str
=======
class TextbookUpdate(BaseModel):
    title: str | None = None
    author: str | None = None

class ChapterUpdate(BaseModel):
    name: str | None = None
>>>>>>> a0ef202b

# Dependency for session management
SessionDep = Annotated[Session, Depends(get_session)]
# Dependency that retrieves the current authenticated user
UserDep = Annotated[User, Depends(get_current_user)]

# Helper function that returns textbook from given textbook id
async def validate_user_owns_textbook(
    textbook_id: int, current_user: UserDep, session: SessionDep
) -> Textbook:
    textbook = session.exec(
        select(Textbook)
        .where(Textbook.id == textbook_id, Textbook.user_id == current_user.id)
    ).first()

    if not textbook:
        raise HTTPException(
            status_code=status.HTTP_404_NOT_FOUND,
            detail="Textbook not found or does not belong to the current user."
        )
    return textbook

TextbookDep = Annotated[Textbook, Depends(validate_user_owns_textbook)]

app = FastAPI()

async def generate_title(prompt: str):
    # Use smaller model for title generation
    mini_model = genai.GenerativeModel("gemini-1.5-flash-8b")
    response = await mini_model.generate_content_async(
        f'Generate, in a few words, an appropriate title (that does NOT use Markdown) for the following text: {prompt}'
    )

    return response.text

# Initialize database tables on startup
@app.on_event("startup")
def on_startup():
    create_db_and_tables()

@app.get("/")
async def root():
    return {"message": "Hello World"}

@app.post("/login")
async def login_for_access_token(
    form_data: Annotated[OAuth2PasswordRequestForm, Depends()],
    session: SessionDep) -> Token:
    user = authenticate_user(form_data.username, form_data.password, session)
    if not user:
        raise HTTPException(
            status_code=status.HTTP_401_UNAUTHORIZED,
            detail="Incorrect username or password",
            headers={"WWW-Authenticate": "Bearer"},
        )
    access_token_expires = timedelta(minutes=ACCESS_TOKEN_EXPIRE_MINUTES)
    access_token = create_access_token(
        data={"sub": user.username}, expires_delta=access_token_expires
    )
    return Token(access_token=access_token, token_type="bearer")

@app.post("/signup", response_model=Token)
async def sign_up(
    user_create: UserCreate,
    session: SessionDep) -> Token:
    # Check if the username or email already exists
    existing_user = session.exec(select(User).where(User.username == user_create.username)).first()
    if existing_user:
        raise HTTPException(
            status_code=status.HTTP_400_BAD_REQUEST,
            detail="Username already registered"
        )
    
    existing_email = session.exec(select(User).where(User.email == user_create.email)).first()

    if existing_email:
        raise HTTPException(
            status_code=status.HTTP_400_BAD_REQUEST,
            detail="Email already registered"
        )
    
    # Hash the password
    hashed_password = get_password_hash(user_create.password)

    # Create a new user instance
    new_user = User(
        username=user_create.username,
        email=user_create.email,
        hashed_password=hashed_password
    )

    # Save the new user to the database
    session.add(new_user)
    session.commit()
    session.refresh(new_user) # Ensure the user instance is up to data after commit

    # Generate the JWT token
    access_token_expires = timedelta(minutes=ACCESS_TOKEN_EXPIRE_MINUTES)
    access_token = create_access_token(
        data={"sub": new_user.username}, expires_delta=access_token_expires
    )

    return Token(access_token=access_token, token_type="bearer")

@app.post("/textbooks/")
async def create_textbook(
    textbook: TextbookCreate,
    session: SessionDep,
    current_user: UserDep 
):
    # Create and save the textbook associated with the current user
    new_textbook = Textbook(
        title=textbook.title,
        author=textbook.author,
        user_id=current_user.id
    )

    session.add(new_textbook)
    session.commit()
    session.refresh(new_textbook)

    # Return a detailed HTTP response
    return JSONResponse(
        status_code=status.HTTP_201_CREATED,
        content={
            "message": "Textbook created successfully",
            "textbook": {
                "id": new_textbook.id,
                "title": new_textbook.title,
                "author": new_textbook.author,
                "user_id": new_textbook.user_id
            }
        }
    )

@app.get("/textbooks/")
async def get_all_textbooks(
    session: SessionDep,
    current_user: UserDep,
    offset: int = 0,
    limit: Annotated[int, Query(le=100)] = 100,
) -> list[Textbook]:

    textbooks = session.exec(
        select(Textbook)
        .where(Textbook.user_id == current_user.id)
        .offset(offset)
        .limit(limit)).all()

    return textbooks

@app.post("/textbooks/{textbook_id}/chapters/")
async def create_chapter(
    textbook: TextbookDep,
    chapter: ChapterCreate,
    session: SessionDep,
):
    new_chapter = Chapter(
        name = chapter.name,
        textbook_id = textbook.id
    )

    # Add the chapter to the database and commit
    session.add(new_chapter)
    session.commit()
    
    # Return the response as JSONResponse
    return JSONResponse(
        status_code=status.HTTP_201_CREATED,
        content={
        "message": "Chapter created successfully",
        "chapter": {
            "id": new_chapter.id,
            "name": new_chapter.name,
            "textbook_id": new_chapter.textbook_id,
            }
        }
    )

@app.get("/textbooks/{textbook_id}/chapters/")
async def get_all_chapters(
    textbook: TextbookDep,
    session: SessionDep,
    offset: int = 0,
    limit: Annotated[int, Query(le=100)] = 100,
) -> list[Chapter]:

    chapters = session.exec(
        select(Chapter)
        .where(Chapter.textbook_id == textbook.id)
        .offset(offset)
        .limit(limit)).all()

    return chapters

<<<<<<< HEAD
@app.post("/textbooks/{textbook_id}/chapters/{chapter_id}/conversations")
async def create_conversation(
    prompt: PromptRequest,
    chapter_id: int,
    session: SessionDep
):
    title = await generate_title(prompt.text)

    new_conversation = Conversation(
        title=title,
        chapter_id=chapter_id,
    )
    
    session.add(new_conversation)
    session.commit()
    session.refresh(new_conversation)


    chat = model.start_chat(
        history=[{"role": USER_ROLE, "parts": prompt.text}]
    )

    ai_response = await model.generate_content_async(prompt.text)

    session.add_all([
        Response(conversation_id=new_conversation.id, role=USER_ROLE, content=prompt.text),
        Response(conversation_id=new_conversation.id, role=AI_ROLE, content=ai_response.text)
    ])

    session.commit()

    return JSONResponse(
        status_code=status.HTTP_201_CREATED,
        content={
            "message": "Conversation started successfully",
            "conversation": {
                "id": new_conversation.id,
                "title": new_conversation.title
            },
            "responses": [
                {"role": USER_ROLE, "content": prompt.text},
                {"role": AI_ROLE, "content": ai_response.text}
            ]
        }
    )

@app.post("/textbooks/{textbook_id}/chapters/{chapter_id}/conversations/{conversation_id}/messages")
async def send_message(
    conversation_id: int,
    prompt: PromptRequest,
    session: SessionDep
):
    # Fetch conversation
    conversation = session.exec(
        select(Conversation).where(Conversation.id == conversation_id)
    ).first()

    if not conversation:
        raise HTTPException(status_code=404, detail="Conversation not found.")

    # Retrieve chat history from the database
    history = session.exec(
        select(Response)
        .where(Response.conversation_id == conversation_id)
        .order_by(Response.timestamp)
    ).all()

    # Convert history to Gemini-compatible format
    chat_history = [{"role": resp.role, "parts": resp.content} for resp in history]

    # Reinitialize the Gemini chat
    chat = model.start_chat(history=chat_history)

    # Send the user's message to Gemini
    ai_response = chat.send_message(prompt.text)

    # Save the new user and AI responses to the database
    session.add_all([
        Response(conversation_id=conversation_id, role=USER_ROLE, content=prompt.text),
        Response(conversation_id=conversation_id, role=AI_ROLE, content=ai_response.text)
    ])
    session.commit()

    # Retrieve updated chat history
    updated_history = session.exec(
        select(Response)
        .where(Response.conversation_id == conversation_id)
        .order_by(Response.timestamp)
    ).all()

    chat_history = [{"role": resp.role, "content": resp.content} for resp in updated_history]

    return JSONResponse(
        status_code=status.HTTP_201_CREATED,
        content={
            "message": "Message sent sucessfully",
            "history": chat_history
=======
# Update textbook's title and/or author
@app.put("/textbooks/{textbook_id}")
async def update_textbook(
    textbook: TextbookDep,
    textbook_update: TextbookUpdate,
    session: SessionDep,
):
    if textbook_update.title is not None:
        textbook.title = textbook_update.title
    if textbook_update.author is not None:
        textbook.author = textbook_update.author

    session.add(textbook)
    session.commit()
    session.refresh(textbook)

    return JSONResponse(
        status_code=status.HTTP_200_OK,
        content={
            "message": "Textbook updated successfully",
            "textbook": {
                "id": textbook.id,
                "title": textbook.title,
                "author": textbook.author,
                "user_id": textbook.user_id
            }
        }
    )

# Delete textbook and its chapters
@app.delete("/textbooks/{textbook_id}")
async def delete_textbook(
    textbook: TextbookDep,
    session: SessionDep,
):
    chapters = session.exec(
        select(Chapter).where(Chapter.textbook_id == textbook.id)
    ).all()

    for chapter in chapters:
        session.delete(chapter)
    
    session.delete(textbook)
    session.commit()

    return JSONResponse(
        status_code=status.HTTP_200_OK,
        content={
            "message": "Textbook and its chapters deleted successfully"
        }
    )

# Validate chapter belongs to textbook
async def validate_chapter_ownership(
    chapter_id: int,
    textbook: TextbookDep,
    session: SessionDep,
) -> Chapter:
    chapter = session.exec(
        select(Chapter)
        .where(Chapter.id == chapter_id, Chapter.textbook_id == textbook.id)
    ).first()

    if not chapter:
        raise HTTPException(
            status_code=status.HTTP_404_NOT_FOUND,
            detail="Chapter not found or does not belong to the specified textbook."
        )
    return chapter

# Update chapter name
@app.put("/textbooks/{textbook_id}/chapters/{chapter_id}")
async def update_chapter(
    chapter_id: int,
    textbook: TextbookDep,
    chapter_update: ChapterUpdate,
    session: SessionDep,
):
    chapter = await validate_chapter_ownership(chapter_id, textbook, session)

    if chapter_update.name is not None:
        chapter.name = chapter_update.name

    session.add(chapter)
    session.commit()
    session.refresh(chapter)

    return JSONResponse(
        status_code=status.HTTP_200_OK,
        content={
            "message": "Chapter updated successfully",
            "chapter": {
                "id": chapter.id,
                "name": chapter.name,
                "textbook_id": chapter.textbook_id
            }
        }
    )

# Delete specific chapter
@app.delete("/textbooks/{textbook_id}/chapters/{chapter_id}")
async def delete_chapter(
    chapter_id: int,
    textbook: TextbookDep,
    session: SessionDep,
):
    chapter = await validate_chapter_ownership(chapter_id, textbook, session)
    
    session.delete(chapter)
    session.commit()

    return JSONResponse(
        status_code=status.HTTP_200_OK,
        content={
            "message": "Chapter deleted successfully"
>>>>>>> a0ef202b
        }
    )<|MERGE_RESOLUTION|>--- conflicted
+++ resolved
@@ -45,17 +45,15 @@
 class ChapterCreate(BaseModel):
     name: str
 
-<<<<<<< HEAD
 class PromptRequest(BaseModel):
     text: str
-=======
+
 class TextbookUpdate(BaseModel):
     title: str | None = None
     author: str | None = None
 
 class ChapterUpdate(BaseModel):
     name: str | None = None
->>>>>>> a0ef202b
 
 # Dependency for session management
 SessionDep = Annotated[Session, Depends(get_session)]
@@ -251,7 +249,6 @@
 
     return chapters
 
-<<<<<<< HEAD
 @app.post("/textbooks/{textbook_id}/chapters/{chapter_id}/conversations")
 async def create_conversation(
     prompt: PromptRequest,
@@ -349,7 +346,9 @@
         content={
             "message": "Message sent sucessfully",
             "history": chat_history
-=======
+        }
+    )
+
 # Update textbook's title and/or author
 @app.put("/textbooks/{textbook_id}")
 async def update_textbook(
@@ -465,6 +464,5 @@
         status_code=status.HTTP_200_OK,
         content={
             "message": "Chapter deleted successfully"
->>>>>>> a0ef202b
         }
     )