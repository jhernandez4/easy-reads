from sqlmodel import SQLModel, Field, Session, create_engine, select, Relationship, Column
from sqlalchemy import Enum
from sqlalchemy.types import Text
from typing import Optional, Annotated, Literal
import os
from dotenv import load_dotenv
from datetime import datetime

load_dotenv()

# User Model
class User(SQLModel, table=True):
    id: Optional[int] = Field(default=None, primary_key=True)
    username: str = Field(index=True, unique=True)
    email: str = Field(index=True, unique=True)
    hashed_password: str

    # Relationship: Users own multiple textbooks
    textbooks: list["Textbook"] = Relationship(back_populates="owner")

class Textbook(SQLModel, table=True):
    id: Optional[int] = Field(default=None, primary_key=True)
    user_id: int = Field(foreign_key="user.id")  # Track who owns the textbook
    title: str = Field(index=True)
    author: Optional[str] = Field(default=None, nullable=True)

    # Relationship to User (Many-to-one)
    owner: User = Relationship(back_populates="textbooks")

    # Relationship to Chapters (one-to-many)
    chapters: list["Chapter"] = Relationship(back_populates="textbook")


class Chapter(SQLModel, table=True):
    id: Optional[int] = Field(default=None, primary_key=True)
    textbook_id: int = Field(foreign_key="textbook.id")
    name: str

    # Relationship to Conversations (one-to-many)
    conversations: list["Conversation"] = Relationship(back_populates="chapter")

    # Relationship to Quizzes (one-to-many)
    quizzes: list["Quiz"] = Relationship(back_populates="chapter")

    # Relationship to Textbook (many-to-one)
    textbook: Textbook = Relationship(back_populates="chapters")


class Conversation(SQLModel, table=True):
    id: Optional[int] = Field(default=None, primary_key=True)
<<<<<<< HEAD
    title: str 
=======
    title: str = Field(max_length=255)
>>>>>>> b6a56d59
    chapter_id: int = Field(foreign_key="chapter.id")
    start_time: datetime = Field(default_factory=datetime.utcnow)
    end_time: Optional[datetime] = None

    # Relationship to Responses (one-to-many)
    responses: list["Response"] = Relationship(back_populates="conversation")
    
    # Relationship to Chapter (many-to-one)
    chapter: Chapter = Relationship(back_populates="conversations")

class Response(SQLModel, table=True):
    id: Optional[int] = Field(default=None, primary_key=True)
    conversation_id: int = Field(foreign_key="conversation.id")
    role: str # 'user' or 'model' only
    content: str = Field(sa_column=Column(Text))
    timestamp: datetime = Field(default_factory=datetime.utcnow)

    # Relationship to Conversation (many-to-one)
    conversation: Conversation = Relationship(back_populates="responses")

class Quiz(SQLModel, table=True):
    id: Optional[int] = Field(default=None, primary_key=True)
    chapter_id: int = Field(foreign_key="chapter.id")
    content: str = Field(sa_column=Column(Text))
    created_at: datetime = Field(default_factory=datetime.utcnow)  # Timestamp for when the quiz was created

    # Relationship to Questions (one-to-many)
    questions: list["Question"] = Relationship(back_populates="quiz")

    # Relationship to Chapter (many-to-one)
    chapter: Chapter = Relationship(back_populates="quizzes")

class Question(SQLModel, table=True):
    id: Optional[int] = Field(default=None, primary_key=True)
    quiz_id: int = Field(foreign_key="quiz.id")
    content: str = Field(sa_column=Column(Text))
    question_type: str # E.g., 'multiple choice', 'true/false', 'open-ended'
    correct_answer: str = Field(sa_column=Column(Text)) # The correct answer for the question

    # Relationship to Quiz (many-to-one)
    quiz: Quiz = Relationship(back_populates="questions")



# Database Initialization
DATABASE_URL = os.getenv('MYSQL_URI')

engine = create_engine(DATABASE_URL)

# Function to create all tables
def create_db_and_tables():
    SQLModel.metadata.create_all(engine)

def get_session():
    with Session(engine) as session:
        yield session<|MERGE_RESOLUTION|>--- conflicted
+++ resolved
@@ -48,11 +48,7 @@
 
 class Conversation(SQLModel, table=True):
     id: Optional[int] = Field(default=None, primary_key=True)
-<<<<<<< HEAD
-    title: str 
-=======
     title: str = Field(max_length=255)
->>>>>>> b6a56d59
     chapter_id: int = Field(foreign_key="chapter.id")
     start_time: datetime = Field(default_factory=datetime.utcnow)
     end_time: Optional[datetime] = None
